--- conflicted
+++ resolved
@@ -1,213 +1,209 @@
-# SPDX-FileCopyrightText: 2024 Shell Global Solutions International B.V. All Rights Reserved.
-#
-# SPDX-License-Identifier: Apache-2.0
-
-# -*- coding: utf-8 -*-
-"""ELQModel module.
-
-This module provides a class definition main functionalities of the codebase, providing the interface with the openMCMC
-repo and defining some plotting wrappers.
-
-"""
-import warnings
-from dataclasses import dataclass, field
-from typing import Union
-
-import numpy as np
-from openmcmc import parameter
-from openmcmc.distribution import location_scale
-from openmcmc.mcmc import MCMC
-from openmcmc.model import Model
-
-from pyelq.component.background import Background, SpatioTemporalBackground
-from pyelq.component.error_model import BySensor, ErrorModel
-from pyelq.component.offset import PerSensor
-from pyelq.component.source_model import Normal, SourceModel
-from pyelq.gas_species import GasSpecies
-from pyelq.meteorology import Meteorology, MeteorologyGroup
-from pyelq.plotting.plot import Plot
-from pyelq.sensor.sensor import SensorGroup
-
-
-@dataclass
-class ELQModel:
-    """Class for setting up, running, and post-processing the full ELQModel analysis.
-
-    Attributes:
-        form (dict): dictionary detailing the form of the predictor for the concentration data. For details of the
-            required specification, see parameter.LinearCombinationWithTransform() in the openMCMC repo.
-        transform (dict): dictionary detailing transformations applied to the model components. For details of the
-            required specification, see parameter.LinearCombinationWithTransform() in the openMCMC repo.
-        model (Model): full model specification for the analysis, constructed in self.to_mcmc().
-        mcmc (MCMC): MCMC object containing model and sampler specification for the problem. Constructed from the
-            other components in self.to_mcmc().
-        n_iter (int): number of MCMC iterations to be run.
-        n_thin (int): number of iterations to thin by.
-        fitted_values (np.ndarray): samples of fitted values (i.e. model predictions for the data) generated during the
-            MCMC sampler. Attached in self.from_mcmc().
-
-    """
-
-    form: dict = field(init=False)
-    transform: dict = field(init=False)
-    model: Model = field(init=False)
-    mcmc: MCMC = field(init=False)
-    n_iter: int = 1000
-    n_thin: int = 1
-    fitted_values: np.ndarray = field(init=False)
-
-    def __init__(
-        self,
-        sensor_object: SensorGroup,
-        meteorology: Union[Meteorology, MeteorologyGroup],
-        gas_species: GasSpecies,
-        background: Background = SpatioTemporalBackground(),
-        source_model: SourceModel = Normal(),
-        error_model: ErrorModel = BySensor(),
-        offset_model: PerSensor = None,
-    ):
-        """Initialise the ELQModel model.
-
-        Model form is as follows:
-        y = A*s + b + d + e
-        where:
-        - y is the vector of observed concentration data (extracted from the sensor object).
-        - A*s is the source contribution (from the source model and dispersion model).
-        - b is from the background model.
-        - d is from the offset model.
-        - e is residual error term and var(e) comes from the error precision model.
-
-        Args:
-            sensor_object (SensorGroup): sensor data.
-            meteorology (Union[Meteorology, MeteorologyGroup]): meteorology data.
-            gas_species (GasSpecies): gas species object.
-            background (Background): background model specification. Defaults to SpatioTemporalBackground().
-            source_model (SourceModel): source model specification. Defaults to Normal().
-            error_model (Precision): measurement precision model specification. Defaults to BySensor().
-            offset_model (PerSensor): offset model specification. Defaults to None.
-
-        """
-        self.sensor_object = sensor_object
-        self.meteorology = meteorology
-        self.gas_species = gas_species
-        self.components = {
-            "background": background,
-            "source": source_model,
-            "error_model": error_model,
-            "offset": offset_model,
-        }
-        if error_model is None:
-            self.components["error_model"] = BySensor()
-            warnings.warn("None is not an allowed type for error_model: resetting to default BySensor model.")
-        for key in list(self.components.keys()):
-            if self.components[key] is None:
-                self.components.pop(key)
-
-    def initialise(self):
-        """Take data inputs and extract relevant properties."""
-        self.form = {}
-        self.transform = {}
-        component_keys = list(self.components.keys())
-        if "background" in component_keys:
-            self.form["bg"] = "B_bg"
-            self.transform["bg"] = False
-        if "source" in component_keys:
-            self.transform["s"] = False
-            self.form["s"] = "A"
-        if "offset" in component_keys:
-            self.form["d"] = "B_d"
-            self.transform["d"] = False
-        for key in component_keys:
-            self.components[key].initialise(self.sensor_object, self.meteorology, self.gas_species)
-
-    def to_mcmc(self):
-        """Convert the ELQModel specification into an MCMC solver object that can be run.
-
-        Executing the following steps:
-            - Initialise the model object with the data likelihood (response distribution for y), and add all the
-                associated prior distributions, as specified by the model components.
-            - Initialise the state dictionary with the observed sensor data, and add parameters associated with all
-                the associated prior distributions, as specified by the model components.
-            - Initialise the MCMC sampler objects associated with each of the model components.
-            - Create the MCMC solver object, using all of the above information.
-
-        """
-        response_precision = self.components["error_model"].precision_parameter
-        model = [
-            location_scale.Normal(
-                "y",
-                mean=parameter.LinearCombinationWithTransform(self.form, self.transform),
-                precision=response_precision,
-            )
-        ]
-
-        initial_state = {"y": self.sensor_object.concentration}
-
-        for component in self.components.values():
-            model = component.make_model(model)
-            initial_state = component.make_state(initial_state)
-
-        self.model = Model(model, response={"y": "mean"})
-
-        sampler_list = []
-        for component in self.components.values():
-            sampler_list = component.make_sampler(self.model, sampler_list)
-
-<<<<<<< HEAD
-        self.mcmc = MCMC(initial_state, sampler_list, self.model, n_burn=0, n_iter=self.n_iter, n_thin= self.n_thin)
-=======
-        self.mcmc = MCMC(initial_state, sampler_list, self.model, n_burn=0, n_iter=self.n_iter, n_thin=self.n_thin)
->>>>>>> 512e3174
-
-    def run_mcmc(self):
-        """Run the mcmc function."""
-        self.mcmc.run_mcmc()
-
-    def from_mcmc(self):
-        """Extract information from MCMC solver class once its has run.
-
-        Performs two operations:
-            - For each of the components of the model: extracts the related sampled parameter values and attaches these
-                to the component class.
-            - For all keys in the mcmc.store dictionary: extracts the sampled parameter values from self.mcmc.store and
-                puts them into the equivalent fields in the state
-
-        """
-        state = self.mcmc.state
-        for component in self.components.values():
-            component.from_mcmc(self.mcmc.store)
-        for key in self.mcmc.store:
-            state[key] = self.mcmc.store[key]
-
-    def plot_log_posterior(self, burn_in_value: int, plot: Plot = Plot()) -> Plot():
-        """Plots the trace of the log posterior over the iterations of the MCMC.
-
-        Args:
-            burn_in_value (int): Burn in value to show in plot.
-            plot (Plot, optional): Plot object to which this figure will be added in the figure dictionary
-
-        Returns:
-            plot (Plot): Plot object to which this figure is added in the figure dictionary with
-                key 'log_posterior_plot'
-
-        """
-        plot.plot_single_trace(object_to_plot=self.mcmc, burn_in=burn_in_value)
-        return plot
-
-    def plot_fitted_values(self, plot: Plot = Plot()) -> Plot:
-        """Plot the fitted values from the mcmc object against time, also shows the estimated background when possible.
-
-        Based on the inputs it plots the results of the mcmc analysis, being the fitted values of the concentration
-        measurements together with the 10th and 90th quantile lines to show the goodness of fit of the estimates.
-
-        Args:
-            plot (Plot, optional): Plot object to which this figure will be added in the figure dictionary
-
-        Returns:
-            plot (Plot): Plot object to which this figure is added in the figure dictionary with key 'fitted_values'
-
-        """
-        plot.plot_fitted_values_per_sensor(
-            mcmc_object=self.mcmc, sensor_object=self.sensor_object, background_model=self.components["background"]
-        )
-        return plot
+# SPDX-FileCopyrightText: 2024 Shell Global Solutions International B.V. All Rights Reserved.
+#
+# SPDX-License-Identifier: Apache-2.0
+
+# -*- coding: utf-8 -*-
+"""ELQModel module.
+
+This module provides a class definition main functionalities of the codebase, providing the interface with the openMCMC
+repo and defining some plotting wrappers.
+
+"""
+import warnings
+from dataclasses import dataclass, field
+from typing import Union
+
+import numpy as np
+from openmcmc import parameter
+from openmcmc.distribution import location_scale
+from openmcmc.mcmc import MCMC
+from openmcmc.model import Model
+
+from pyelq.component.background import Background, SpatioTemporalBackground
+from pyelq.component.error_model import BySensor, ErrorModel
+from pyelq.component.offset import PerSensor
+from pyelq.component.source_model import Normal, SourceModel
+from pyelq.gas_species import GasSpecies
+from pyelq.meteorology import Meteorology, MeteorologyGroup
+from pyelq.plotting.plot import Plot
+from pyelq.sensor.sensor import SensorGroup
+
+
+@dataclass
+class ELQModel:
+    """Class for setting up, running, and post-processing the full ELQModel analysis.
+
+    Attributes:
+        form (dict): dictionary detailing the form of the predictor for the concentration data. For details of the
+            required specification, see parameter.LinearCombinationWithTransform() in the openMCMC repo.
+        transform (dict): dictionary detailing transformations applied to the model components. For details of the
+            required specification, see parameter.LinearCombinationWithTransform() in the openMCMC repo.
+        model (Model): full model specification for the analysis, constructed in self.to_mcmc().
+        mcmc (MCMC): MCMC object containing model and sampler specification for the problem. Constructed from the
+            other components in self.to_mcmc().
+        n_iter (int): number of MCMC iterations to be run.
+        n_thin (int): number of iterations to thin by.
+        fitted_values (np.ndarray): samples of fitted values (i.e. model predictions for the data) generated during the
+            MCMC sampler. Attached in self.from_mcmc().
+
+    """
+
+    form: dict = field(init=False)
+    transform: dict = field(init=False)
+    model: Model = field(init=False)
+    mcmc: MCMC = field(init=False)
+    n_iter: int = 1000
+    n_thin: int = 1
+    fitted_values: np.ndarray = field(init=False)
+
+    def __init__(
+        self,
+        sensor_object: SensorGroup,
+        meteorology: Union[Meteorology, MeteorologyGroup],
+        gas_species: GasSpecies,
+        background: Background = SpatioTemporalBackground(),
+        source_model: SourceModel = Normal(),
+        error_model: ErrorModel = BySensor(),
+        offset_model: PerSensor = None,
+    ):
+        """Initialise the ELQModel model.
+
+        Model form is as follows:
+        y = A*s + b + d + e
+        where:
+        - y is the vector of observed concentration data (extracted from the sensor object).
+        - A*s is the source contribution (from the source model and dispersion model).
+        - b is from the background model.
+        - d is from the offset model.
+        - e is residual error term and var(e) comes from the error precision model.
+
+        Args:
+            sensor_object (SensorGroup): sensor data.
+            meteorology (Union[Meteorology, MeteorologyGroup]): meteorology data.
+            gas_species (GasSpecies): gas species object.
+            background (Background): background model specification. Defaults to SpatioTemporalBackground().
+            source_model (SourceModel): source model specification. Defaults to Normal().
+            error_model (Precision): measurement precision model specification. Defaults to BySensor().
+            offset_model (PerSensor): offset model specification. Defaults to None.
+
+        """
+        self.sensor_object = sensor_object
+        self.meteorology = meteorology
+        self.gas_species = gas_species
+        self.components = {
+            "background": background,
+            "source": source_model,
+            "error_model": error_model,
+            "offset": offset_model,
+        }
+        if error_model is None:
+            self.components["error_model"] = BySensor()
+            warnings.warn("None is not an allowed type for error_model: resetting to default BySensor model.")
+        for key in list(self.components.keys()):
+            if self.components[key] is None:
+                self.components.pop(key)
+
+    def initialise(self):
+        """Take data inputs and extract relevant properties."""
+        self.form = {}
+        self.transform = {}
+        component_keys = list(self.components.keys())
+        if "background" in component_keys:
+            self.form["bg"] = "B_bg"
+            self.transform["bg"] = False
+        if "source" in component_keys:
+            self.transform["s"] = False
+            self.form["s"] = "A"
+        if "offset" in component_keys:
+            self.form["d"] = "B_d"
+            self.transform["d"] = False
+        for key in component_keys:
+            self.components[key].initialise(self.sensor_object, self.meteorology, self.gas_species)
+
+    def to_mcmc(self):
+        """Convert the ELQModel specification into an MCMC solver object that can be run.
+
+        Executing the following steps:
+            - Initialise the model object with the data likelihood (response distribution for y), and add all the
+                associated prior distributions, as specified by the model components.
+            - Initialise the state dictionary with the observed sensor data, and add parameters associated with all
+                the associated prior distributions, as specified by the model components.
+            - Initialise the MCMC sampler objects associated with each of the model components.
+            - Create the MCMC solver object, using all of the above information.
+
+        """
+        response_precision = self.components["error_model"].precision_parameter
+        model = [
+            location_scale.Normal(
+                "y",
+                mean=parameter.LinearCombinationWithTransform(self.form, self.transform),
+                precision=response_precision,
+            )
+        ]
+
+        initial_state = {"y": self.sensor_object.concentration}
+
+        for component in self.components.values():
+            model = component.make_model(model)
+            initial_state = component.make_state(initial_state)
+
+        self.model = Model(model, response={"y": "mean"})
+
+        sampler_list = []
+        for component in self.components.values():
+            sampler_list = component.make_sampler(self.model, sampler_list)
+
+        self.mcmc = MCMC(initial_state, sampler_list, self.model, n_burn=0, n_iter=self.n_iter, n_thin=self.n_thin)
+
+    def run_mcmc(self):
+        """Run the mcmc function."""
+        self.mcmc.run_mcmc()
+
+    def from_mcmc(self):
+        """Extract information from MCMC solver class once its has run.
+
+        Performs two operations:
+            - For each of the components of the model: extracts the related sampled parameter values and attaches these
+                to the component class.
+            - For all keys in the mcmc.store dictionary: extracts the sampled parameter values from self.mcmc.store and
+                puts them into the equivalent fields in the state
+
+        """
+        state = self.mcmc.state
+        for component in self.components.values():
+            component.from_mcmc(self.mcmc.store)
+        for key in self.mcmc.store:
+            state[key] = self.mcmc.store[key]
+
+    def plot_log_posterior(self, burn_in_value: int, plot: Plot = Plot()) -> Plot():
+        """Plots the trace of the log posterior over the iterations of the MCMC.
+
+        Args:
+            burn_in_value (int): Burn in value to show in plot.
+            plot (Plot, optional): Plot object to which this figure will be added in the figure dictionary
+
+        Returns:
+            plot (Plot): Plot object to which this figure is added in the figure dictionary with
+                key 'log_posterior_plot'
+
+        """
+        plot.plot_single_trace(object_to_plot=self.mcmc, burn_in=burn_in_value)
+        return plot
+
+    def plot_fitted_values(self, plot: Plot = Plot()) -> Plot:
+        """Plot the fitted values from the mcmc object against time, also shows the estimated background when possible.
+
+        Based on the inputs it plots the results of the mcmc analysis, being the fitted values of the concentration
+        measurements together with the 10th and 90th quantile lines to show the goodness of fit of the estimates.
+
+        Args:
+            plot (Plot, optional): Plot object to which this figure will be added in the figure dictionary
+
+        Returns:
+            plot (Plot): Plot object to which this figure is added in the figure dictionary with key 'fitted_values'
+
+        """
+        plot.plot_fitted_values_per_sensor(
+            mcmc_object=self.mcmc, sensor_object=self.sensor_object, background_model=self.components["background"]
+        )
+        return plot